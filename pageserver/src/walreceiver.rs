//!
//! WAL receiver
//!
//! The WAL receiver connects to the WAL safekeeper service, and streams WAL.
//! For each WAL record, it decodes the record to figure out which data blocks
//! the record affects, and adds the records to the page cache.
//!

use crate::page_cache;
use crate::page_cache::{BufferTag, RelTag};
use crate::waldecoder::*;
use crate::PageServerConf;
use crate::ZTimelineId;
use anyhow::Error;
use lazy_static::lazy_static;
use log::*;
use postgres_protocol::message::backend::ReplicationMessage;
use postgres_types::PgLsn;
use std::collections::HashMap;
use std::fs;
use std::fs::{File, OpenOptions};
use std::io::{Seek, SeekFrom, Write};
use std::path::PathBuf;
use std::str::FromStr;
use std::sync::Mutex;
use std::thread;
use tokio::runtime;
use tokio::time::{sleep, Duration};
use tokio_postgres::replication::{PgTimestamp, ReplicationStream};
use tokio_postgres::{NoTls, SimpleQueryMessage, SimpleQueryRow};
use tokio_stream::StreamExt;

//
// We keep one WAL Receiver active per timeline.
//
struct WalReceiverEntry {
    wal_producer_connstr: String,
}

lazy_static! {
    static ref WAL_RECEIVERS: Mutex<HashMap<ZTimelineId, WalReceiverEntry>> =
        Mutex::new(HashMap::new());
}

// Launch a new WAL receiver, or tell one that's running about change in connection string
pub fn launch_wal_receiver(
    conf: &PageServerConf,
    timelineid: ZTimelineId,
    wal_producer_connstr: &str,
) {
    let mut receivers = WAL_RECEIVERS.lock().unwrap();

    match receivers.get_mut(&timelineid) {
        Some(receiver) => {
            receiver.wal_producer_connstr = wal_producer_connstr.into();
        }
        None => {
            let receiver = WalReceiverEntry {
                wal_producer_connstr: wal_producer_connstr.into(),
            };
            receivers.insert(timelineid, receiver);

            // Also launch a new thread to handle this connection
            let conf_copy = conf.clone();
            let _walreceiver_thread = thread::Builder::new()
                .name("WAL receiver thread".into())
                .spawn(move || {
                    thread_main(&conf_copy, timelineid);
                })
                .unwrap();
        }
    };
}

// Look up current WAL producer connection string in the hash table
fn get_wal_producer_connstr(timelineid: ZTimelineId) -> String {
    let receivers = WAL_RECEIVERS.lock().unwrap();

    receivers
        .get(&timelineid)
        .unwrap()
        .wal_producer_connstr
        .clone()
}

//
// This is the entry point for the WAL receiver thread.
//
fn thread_main(conf: &PageServerConf, timelineid: ZTimelineId) {
    info!(
        "WAL receiver thread started for timeline : '{}'",
        timelineid
    );

    let runtime = runtime::Builder::new_current_thread()
        .enable_all()
        .build()
        .unwrap();

    runtime.block_on(async {
        loop {
            // Look up the current WAL producer address
            let wal_producer_connstr = get_wal_producer_connstr(timelineid);

            let res = walreceiver_main(conf, timelineid, &wal_producer_connstr).await;

            if let Err(e) = res {
                info!(
                    "WAL streaming connection failed ({}), retrying in 1 second",
                    e
                );
                sleep(Duration::from_secs(1)).await;
            }
        }
    });
}

async fn walreceiver_main(
    conf: &PageServerConf,
    timelineid: ZTimelineId,
    wal_producer_connstr: &str,
) -> Result<(), Error> {
    // Connect to the database in replication mode.
    info!("connecting to {:?}", wal_producer_connstr);
    let connect_cfg = format!("{} replication=true", wal_producer_connstr);
    let (rclient, connection) = tokio_postgres::connect(&connect_cfg, NoTls).await?;
    info!("connected!");

    // The connection object performs the actual communication with the database,
    // so spawn it off to run on its own.
    tokio::spawn(async move {
        if let Err(e) = connection.await {
            error!("connection error: {}", e);
        }
    });

    let identify = identify_system(&rclient).await?;
    info!("{:?}", identify);
    let end_of_wal = u64::from(identify.xlogpos);
    let mut caught_up = false;

    let pcache = page_cache::get_pagecache(&conf, timelineid).unwrap();

    //
    // Start streaming the WAL, from where we left off previously.
    //
    let mut startpoint = pcache.get_last_valid_lsn();
    let last_valid_lsn = pcache.get_last_valid_lsn();
    if startpoint == 0 {
        // If we start here with identify.xlogpos we will have race condition with
        // postgres start: insert into postgres may request page that was modified with lsn
        // smaller than identify.xlogpos.
        //
        // Current procedure for starting postgres will anyway be changed to something
        // different like having 'initdb' method on a pageserver (or importing some shared
        // empty database snapshot), so for now I just put start of first segment which
        // seems to be a valid record.
        pcache.init_valid_lsn(0x_1_000_000_u64);
        startpoint = 0x_1_000_000_u64;
    } else {
        // There might be some padding after the last full record, skip it.
        //
        // FIXME: It probably would be better to always start streaming from the beginning
        // of the page, or the segment, so that we could check the page/segment headers
        // too. Just for the sake of paranoia.
        if startpoint % 8 != 0 {
            startpoint += 8 - (startpoint % 8);
        }
    }
    debug!(
        "last_valid_lsn {:X}/{:X} starting replication from {:X}/{:X}  for timeline {}, server is at {:X}/{:X}...",
        (last_valid_lsn >> 32),
        (last_valid_lsn & 0xffffffff),
        (startpoint >> 32),
        (startpoint & 0xffffffff),
        timelineid,
        (end_of_wal >> 32),
        (end_of_wal & 0xffffffff)
    );

    let startpoint = PgLsn::from(startpoint);
    let query = format!("START_REPLICATION PHYSICAL {}", startpoint);
    let copy_stream = rclient.copy_both_simple::<bytes::Bytes>(&query).await?;

    let physical_stream = ReplicationStream::new(copy_stream);
    tokio::pin!(physical_stream);

    let mut waldecoder = WalStreamDecoder::new(u64::from(startpoint));

    while let Some(replication_message) = physical_stream.next().await {
        match replication_message? {
            ReplicationMessage::XLogData(xlog_data) => {
                // Pass the WAL data to the decoder, and see if we can decode
                // more records as a result.
                let data = xlog_data.data();
                let startlsn = xlog_data.wal_start();
                let endlsn = startlsn + data.len() as u64;

                write_wal_file(
                    startlsn,
                    timelineid,
                    16 * 1024 * 1024, // FIXME
                    data,
                )?;

                trace!(
                    "received XLogData between {:X}/{:X} and {:X}/{:X}",
                    (startlsn >> 32),
                    (startlsn & 0xffffffff),
                    (endlsn >> 32),
                    (endlsn & 0xffffffff)
                );

                waldecoder.feed_bytes(data);

                loop {
                    if let Some((lsn, recdata)) = waldecoder.poll_decode()? {
                        let decoded = decode_wal_record(recdata.clone());
                        // Put the WAL record to the page cache. We make a separate copy of
                        // it for every block it modifies. (The actual WAL record is kept in
                        // a Bytes, which uses a reference counter for the underlying buffer,
                        // so having multiple copies of it doesn't cost that much)
                        for blk in decoded.blocks.iter() {
                            let tag = BufferTag {
                                rel: RelTag {
                                    spcnode: blk.rnode_spcnode,
                                    dbnode: blk.rnode_dbnode,
                                    relnode: blk.rnode_relnode,
                                    forknum: blk.forknum as u8,
                                },
                                blknum: blk.blkno,
                            };

                            let rec = page_cache::WALRecord {
                                lsn,
                                will_init: blk.will_init || blk.apply_image,
                                truncate: false,
                                rec: recdata.clone(),
                                main_data_offset: decoded.main_data_offset,
                            };

                            pcache.put_wal_record(tag, rec);
                        }
<<<<<<< HEAD
                        // include truncate wal record in all pages
                        if decoded.xl_rmid == RM_SMGR_ID
                            && (decoded.xl_info & XLR_RMGR_INFO_MASK) == XLOG_SMGR_TRUNCATE
                        {
                            let truncate = decode_truncate_record(&decoded);
                            if (truncate.flags & SMGR_TRUNCATE_HEAP) != 0 {
                                let tag = BufferTag {
                                    rel: RelTag {
                                        spcnode: truncate.rnode.spcnode,
                                        dbnode: truncate.rnode.dbnode,
                                        relnode: truncate.rnode.relnode,
                                        forknum: MAIN_FORKNUM,
                                    },
                                    blknum: truncate.blkno,
                                };
                                let rec = page_cache::WALRecord {
                                    lsn: lsn,
                                    will_init: false,
                                    truncate: true,
                                    rec: recdata.clone(),
                                };
                                pcache.put_rel_wal_record(tag, rec);
                            }
                        }
=======
>>>>>>> 69b78604
                        // Now that this record has been handled, let the page cache know that
                        // it is up-to-date to this LSN
                        pcache.advance_last_record_lsn(lsn);
                    } else {
                        break;
                    }
                }

                // Update the last_valid LSN value in the page cache one more time. We updated
                // it in the loop above, between each WAL record, but we might have received
                // a partial record after the last completed record. Our page cache's value
                // better reflect that, because GetPage@LSN requests might also point in the
                // middle of a record, if the request LSN was taken from the server's current
                // flush ptr.
                pcache.advance_last_valid_lsn(endlsn, true);

                if !caught_up && endlsn >= end_of_wal {
                    info!(
                        "caught up at LSN {:X}/{:X}",
                        (endlsn >> 32),
                        (endlsn & 0xffffffff)
                    );
                    caught_up = true;
                }
            }

            ReplicationMessage::PrimaryKeepAlive(keepalive) => {
                let wal_end = keepalive.wal_end();
                let timestamp = keepalive.timestamp();
                let reply_requested: bool = keepalive.reply() != 0;

                trace!(
                    "received PrimaryKeepAlive(wal_end: {}, timestamp: {} reply: {})",
                    wal_end,
                    timestamp,
                    reply_requested,
                );
                if reply_requested {
                    // TODO: More thought should go into what values are sent here.
                    let last_lsn = PgLsn::from(pcache.get_last_valid_lsn());
                    let write_lsn = last_lsn;
                    let flush_lsn = last_lsn;
                    let apply_lsn = PgLsn::INVALID;
                    let ts = PgTimestamp::now()?;
                    const NO_REPLY: u8 = 0u8;

                    physical_stream
                        .as_mut()
                        .standby_status_update(write_lsn, flush_lsn, apply_lsn, ts, NO_REPLY)
                        .await?;
                }
            }
            _ => (),
        }
    }
    return Ok(());
}

/// Data returned from the postgres `IDENTIFY_SYSTEM` command
///
/// See the [postgres docs] for more details.
///
/// [postgres docs]: https://www.postgresql.org/docs/current/protocol-replication.html
#[derive(Debug)]
pub struct IdentifySystem {
    systemid: u64,
    timeline: u32,
    xlogpos: PgLsn,
    dbname: Option<String>,
}

/// There was a problem parsing the response to
/// a postgres IDENTIFY_SYSTEM command.
#[derive(Debug, thiserror::Error)]
#[error("IDENTIFY_SYSTEM parse error")]
pub struct IdentifyError;

/// Run the postgres `IDENTIFY_SYSTEM` command
pub async fn identify_system(client: &tokio_postgres::Client) -> Result<IdentifySystem, Error> {
    let query_str = "IDENTIFY_SYSTEM";
    let response = client.simple_query(query_str).await?;

    // get(N) from row, then parse it as some destination type.
    fn get_parse<T>(row: &SimpleQueryRow, idx: usize) -> Result<T, IdentifyError>
    where
        T: FromStr,
    {
        let val = row.get(idx).ok_or(IdentifyError)?;
        val.parse::<T>().or(Err(IdentifyError))
    }

    // extract the row contents into an IdentifySystem struct.
    // written as a closure so I can use ? for Option here.
    if let Some(SimpleQueryMessage::Row(first_row)) = response.get(0) {
        Ok(IdentifySystem {
            systemid: get_parse(first_row, 0)?,
            timeline: get_parse(first_row, 1)?,
            xlogpos: get_parse(first_row, 2)?,
            dbname: get_parse(first_row, 3).ok(),
        })
    } else {
        Err(IdentifyError)?
    }
}

pub const XLOG_FNAME_LEN: usize = 24;
pub const XLOG_BLCKSZ: usize = 8192;
pub const XLP_FIRST_IS_CONTRECORD: u16 = 0x0001;
pub const XLOG_PAGE_MAGIC: u16 = 0xD109;
pub const XLP_REM_LEN_OFFS: usize = 2 + 2 + 4 + 8;
pub const XLOG_SIZE_OF_XLOG_SHORT_PHD: usize = XLP_REM_LEN_OFFS + 4 + 4;
pub const XLOG_SIZE_OF_XLOG_LONG_PHD: usize = XLOG_SIZE_OF_XLOG_SHORT_PHD + 8 + 4 + 4;
pub const XLOG_RECORD_CRC_OFFS: usize = 4 + 4 + 8 + 1 + 1 + 2;
pub const XLOG_SIZE_OF_XLOG_RECORD: usize = XLOG_RECORD_CRC_OFFS + 4;
pub type XLogRecPtr = u64;
pub type TimeLineID = u32;
pub type TimestampTz = u64;
pub type XLogSegNo = u64;

#[allow(non_snake_case)]
pub fn XLogSegmentOffset(xlogptr: XLogRecPtr, wal_segsz_bytes: usize) -> u32 {
    return (xlogptr as u32) & (wal_segsz_bytes as u32 - 1);
}

#[allow(non_snake_case)]
pub fn XLogSegmentsPerXLogId(wal_segsz_bytes: usize) -> XLogSegNo {
    return (0x100000000u64 / wal_segsz_bytes as u64) as XLogSegNo;
}

#[allow(non_snake_case)]
pub fn XLByteToSeg(xlogptr: XLogRecPtr, wal_segsz_bytes: usize) -> XLogSegNo {
    return xlogptr / wal_segsz_bytes as u64;
}

#[allow(non_snake_case)]
pub fn XLogSegNoOffsetToRecPtr(
    segno: XLogSegNo,
    offset: u32,
    wal_segsz_bytes: usize,
) -> XLogRecPtr {
    return segno * (wal_segsz_bytes as u64) + (offset as u64);
}

#[allow(non_snake_case)]
pub fn XLogFileName(tli: TimeLineID, logSegNo: XLogSegNo, wal_segsz_bytes: usize) -> String {
    return format!(
        "{:>08X}{:>08X}{:>08X}",
        tli,
        logSegNo / XLogSegmentsPerXLogId(wal_segsz_bytes),
        logSegNo % XLogSegmentsPerXLogId(wal_segsz_bytes)
    );
}

#[allow(non_snake_case)]
pub fn XLogFromFileName(fname: &str, wal_seg_size: usize) -> (XLogSegNo, TimeLineID) {
    let tli = u32::from_str_radix(&fname[0..8], 16).unwrap();
    let log = u32::from_str_radix(&fname[8..16], 16).unwrap() as XLogSegNo;
    let seg = u32::from_str_radix(&fname[16..24], 16).unwrap() as XLogSegNo;
    return (log * XLogSegmentsPerXLogId(wal_seg_size) + seg, tli);
}

fn write_wal_file(
    startpos: XLogRecPtr,
    timeline: ZTimelineId,
    wal_seg_size: usize,
    buf: &[u8],
) -> anyhow::Result<()> {
    let mut bytes_left: usize = buf.len();
    let mut bytes_written: usize = 0;
    let mut partial;
    let mut start_pos = startpos;
    const ZERO_BLOCK: &'static [u8] = &[0u8; XLOG_BLCKSZ];

    let wal_dir = PathBuf::from(format!("timelines/{}/wal", timeline));

    /* Extract WAL location for this block */
    let mut xlogoff = XLogSegmentOffset(start_pos, wal_seg_size) as usize;

    while bytes_left != 0 {
        let bytes_to_write;

        /*
         * If crossing a WAL boundary, only write up until we reach wal
         * segment size.
         */
        if xlogoff + bytes_left > wal_seg_size {
            bytes_to_write = wal_seg_size - xlogoff;
        } else {
            bytes_to_write = bytes_left;
        }

        /* Open file */
        let segno = XLByteToSeg(start_pos, wal_seg_size);
        let wal_file_name = XLogFileName(
            1, // FIXME: always use Postgres timeline 1
            segno,
            wal_seg_size,
        );
        let wal_file_path = wal_dir.join(wal_file_name.clone());
        let wal_file_partial_path = wal_dir.join(wal_file_name.clone() + ".partial");

        {
            let mut wal_file: File;
            /* Try to open already completed segment */
            if let Ok(file) = OpenOptions::new().write(true).open(&wal_file_path) {
                wal_file = file;
                partial = false;
            } else if let Ok(file) = OpenOptions::new().write(true).open(&wal_file_partial_path) {
                /* Try to open existed partial file */
                wal_file = file;
                partial = true;
            } else {
                /* Create and fill new partial file */
                partial = true;
                match OpenOptions::new()
                    .create(true)
                    .write(true)
                    .open(&wal_file_partial_path)
                {
                    Ok(mut file) => {
                        for _ in 0..(wal_seg_size / XLOG_BLCKSZ) {
                            file.write_all(&ZERO_BLOCK)?;
                        }
                        wal_file = file;
                    }
                    Err(e) => {
                        error!("Failed to open log file {:?}: {}", &wal_file_path, e);
                        return Err(e.into());
                    }
                }
            }
            wal_file.seek(SeekFrom::Start(xlogoff as u64))?;
            wal_file.write_all(&buf[bytes_written..(bytes_written + bytes_to_write)])?;

            // FIXME: Flush the file
            //wal_file.sync_all()?;
        }
        /* Write was successful, advance our position */
        bytes_written += bytes_to_write;
        bytes_left -= bytes_to_write;
        start_pos += bytes_to_write as u64;
        xlogoff += bytes_to_write;

        /* Did we reach the end of a WAL segment? */
        if XLogSegmentOffset(start_pos, wal_seg_size) == 0 {
            xlogoff = 0;
            if partial {
                fs::rename(&wal_file_partial_path, &wal_file_path)?;
            }
        }
    }
    Ok(())
}<|MERGE_RESOLUTION|>--- conflicted
+++ resolved
@@ -8,6 +8,7 @@
 
 use crate::page_cache;
 use crate::page_cache::{BufferTag, RelTag};
+use crate::pg_constants;
 use crate::waldecoder::*;
 use crate::PageServerConf;
 use crate::ZTimelineId;
@@ -236,15 +237,14 @@
                                 will_init: blk.will_init || blk.apply_image,
                                 truncate: false,
                                 rec: recdata.clone(),
-                                main_data_offset: decoded.main_data_offset,
+                                main_data_offset: decoded.main_data_offset as u32,
                             };
 
                             pcache.put_wal_record(tag, rec);
                         }
-<<<<<<< HEAD
                         // include truncate wal record in all pages
-                        if decoded.xl_rmid == RM_SMGR_ID
-                            && (decoded.xl_info & XLR_RMGR_INFO_MASK) == XLOG_SMGR_TRUNCATE
+                        if decoded.xl_rmid == pg_constants::RM_SMGR_ID
+                            && (decoded.xl_info & pg_constants::XLR_RMGR_INFO_MASK) == pg_constants::XLOG_SMGR_TRUNCATE
                         {
                             let truncate = decode_truncate_record(&decoded);
                             if (truncate.flags & SMGR_TRUNCATE_HEAP) != 0 {
@@ -262,12 +262,11 @@
                                     will_init: false,
                                     truncate: true,
                                     rec: recdata.clone(),
+									main_data_offset: decoded.main_data_offset as u32,
                                 };
                                 pcache.put_rel_wal_record(tag, rec);
                             }
                         }
-=======
->>>>>>> 69b78604
                         // Now that this record has been handled, let the page cache know that
                         // it is up-to-date to this LSN
                         pcache.advance_last_record_lsn(lsn);
