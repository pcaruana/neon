//!
//! WAL redo. This service runs PostgreSQL in a special wal_redo mode
//! to apply given WAL records over an old page image and return new
//! page image.
//!
//! We rely on Postgres to perform WAL redo for us. We launch a
//! postgres process in special "wal redo" mode that's similar to
//! single-user mode. We then pass the previous page image, if any,
//! and all the WAL records we want to apply, to the postgres
//! process. Then we get the page image back. Communication with the
//! postgres process happens via stdin/stdout
//!
//! See src/backend/tcop/zenith_wal_redo.c for the other side of
//! this communication.
//!
//! The Postgres process is assumed to be secure against malicious WAL
//! records. It achieves it by dropping privileges before replaying
//! any WAL records, so that even if an attacker hijacks the Postgres
//! process, he cannot escape out of it.
//!
use byteorder::{ByteOrder, LittleEndian};
use bytes::{BufMut, Bytes, BytesMut};
use lazy_static::lazy_static;
use log::*;
use nix::poll::*;
use serde::Serialize;
use std::fs;
use std::fs::OpenOptions;
use std::io::prelude::*;
use std::io::{Error, ErrorKind};
use std::os::unix::io::AsRawFd;
use std::path::PathBuf;
use std::process::Stdio;
use std::process::{Child, ChildStderr, ChildStdin, ChildStdout, Command};
use std::sync::Mutex;
use std::time::Duration;
use std::time::Instant;
use zenith_metrics::{register_histogram, register_int_counter, Histogram, IntCounter};
use zenith_utils::bin_ser::BeSer;
use zenith_utils::lsn::Lsn;
use zenith_utils::nonblock::set_nonblock;
use zenith_utils::zid::ZTenantId;

use crate::config::PageServerConf;
use crate::pgdatadir_mapping::{key_to_rel_block, key_to_slru_block};
<<<<<<< HEAD
use crate::relish::*;
=======
use crate::reltag::{RelTag, SlruKind};
>>>>>>> 07a95537
use crate::repository::Key;
use crate::walrecord::ZenithWalRecord;
use postgres_ffi::nonrelfile_utils::mx_offset_to_flags_bitshift;
use postgres_ffi::nonrelfile_utils::mx_offset_to_flags_offset;
use postgres_ffi::nonrelfile_utils::mx_offset_to_member_offset;
use postgres_ffi::nonrelfile_utils::transaction_id_set_status;
use postgres_ffi::pg_constants;

///
/// `RelTag` + block number (`blknum`) gives us a unique id of the page in the cluster.
///
/// In Postgres `BufferTag` structure is used for exactly the same purpose.
/// [See more related comments here](https://github.com/postgres/postgres/blob/99c5852e20a0987eca1c38ba0c09329d4076b6a0/src/include/storage/buf_internals.h#L91).
///
#[derive(Debug, PartialEq, Eq, PartialOrd, Ord, Clone, Copy, Serialize)]
pub struct BufferTag {
    pub rel: RelTag,
    pub blknum: u32,
}

///
/// WAL Redo Manager is responsible for replaying WAL records.
///
/// Callers use the WAL redo manager through this abstract interface,
/// which makes it easy to mock it in tests.
pub trait WalRedoManager: Send + Sync {
    /// Apply some WAL records.
    ///
    /// The caller passes an old page image, and WAL records that should be
    /// applied over it. The return value is a new page image, after applying
    /// the reords.
    fn request_redo(
        &self,
        key: Key,
        lsn: Lsn,
        base_img: Option<Bytes>,
        records: Vec<(Lsn, ZenithWalRecord)>,
    ) -> Result<Bytes, WalRedoError>;
}

///
/// A dummy WAL Redo Manager implementation that doesn't allow replaying
/// anything. Currently used during bootstrapping (zenith init), to create
/// a Repository object without launching the real WAL redo process.
///
pub struct DummyRedoManager {}
impl crate::walredo::WalRedoManager for DummyRedoManager {
    fn request_redo(
        &self,
        _key: Key,
        _lsn: Lsn,
        _base_img: Option<Bytes>,
        _records: Vec<(Lsn, ZenithWalRecord)>,
    ) -> Result<Bytes, WalRedoError> {
        Err(WalRedoError::InvalidState)
    }
}

// Metrics collected on WAL redo operations
//
// We collect the time spent in actual WAL redo ('redo'), and time waiting
// for access to the postgres process ('wait') since there is only one for
// each tenant.
lazy_static! {
    static ref WAL_REDO_TIME: Histogram =
        register_histogram!("pageserver_wal_redo_time", "Time spent on WAL redo")
            .expect("failed to define a metric");
    static ref WAL_REDO_WAIT_TIME: Histogram = register_histogram!(
        "pageserver_wal_redo_wait_time",
        "Time spent waiting for access to the WAL redo process"
    )
    .expect("failed to define a metric");
    static ref WAL_REDO_RECORD_COUNTER: IntCounter = register_int_counter!(
        "pageserver_wal_records_replayed",
        "Number of WAL records replayed"
    )
    .unwrap();
}

///
/// This is the real implementation that uses a Postgres process to
/// perform WAL replay. Only one thread can use the processs at a time,
/// that is controlled by the Mutex. In the future, we might want to
/// launch a pool of processes to allow concurrent replay of multiple
/// records.
///
pub struct PostgresRedoManager {
    tenantid: ZTenantId,
    conf: &'static PageServerConf,

    process: Mutex<Option<PostgresRedoProcess>>,
}

/// Can this request be served by zenith redo funcitons
/// or we need to pass it to wal-redo postgres process?
fn can_apply_in_zenith(rec: &ZenithWalRecord) -> bool {
    // Currently, we don't have bespoken Rust code to replay any
    // Postgres WAL records. But everything else is handled in zenith.
    #[allow(clippy::match_like_matches_macro)]
    match rec {
        ZenithWalRecord::Postgres {
            will_init: _,
            rec: _,
        } => false,
        _ => true,
    }
}

/// An error happened in WAL redo
#[derive(Debug, thiserror::Error)]
pub enum WalRedoError {
    #[error(transparent)]
    IoError(#[from] std::io::Error),

    #[error("cannot perform WAL redo now")]
    InvalidState,
    #[error("cannot perform WAL redo for this request")]
    InvalidRequest,
    #[error("cannot perform WAL redo for this record")]
    InvalidRecord,
}

///
/// Public interface of WAL redo manager
///
impl WalRedoManager for PostgresRedoManager {
    ///
    /// Request the WAL redo manager to apply some WAL records
    ///
    /// The WAL redo is handled by a separate thread, so this just sends a request
    /// to the thread and waits for response.
    ///
    fn request_redo(
        &self,
        key: Key,
        lsn: Lsn,
        base_img: Option<Bytes>,
        records: Vec<(Lsn, ZenithWalRecord)>,
    ) -> Result<Bytes, WalRedoError> {
        if records.is_empty() {
            error!("invalid WAL redo request with no records");
            return Err(WalRedoError::InvalidRequest);
        }

        let mut img: Option<Bytes> = base_img;
        let mut batch_zenith = can_apply_in_zenith(&records[0].1);
        let mut batch_start = 0;
        for i in 1..records.len() {
            let rec_zenith = can_apply_in_zenith(&records[i].1);

            if rec_zenith != batch_zenith {
                let result = if batch_zenith {
                    self.apply_batch_zenith(key, lsn, img, &records[batch_start..i])
                } else {
                    self.apply_batch_postgres(
                        key,
                        lsn,
                        img,
                        &records[batch_start..i],
                        self.conf.wal_redo_timeout,
                    )
                };
                img = Some(result?);

                batch_zenith = rec_zenith;
                batch_start = i;
            }
        }
        // last batch
        if batch_zenith {
            self.apply_batch_zenith(key, lsn, img, &records[batch_start..])
        } else {
            self.apply_batch_postgres(
                key,
                lsn,
                img,
                &records[batch_start..],
                self.conf.wal_redo_timeout,
            )
        }
    }
}

impl PostgresRedoManager {
    ///
    /// Create a new PostgresRedoManager.
    ///
    pub fn new(conf: &'static PageServerConf, tenantid: ZTenantId) -> PostgresRedoManager {
        // The actual process is launched lazily, on first request.
        PostgresRedoManager {
            tenantid,
            conf,
            process: Mutex::new(None),
        }
    }

    ///
    /// Process one request for WAL redo using wal-redo postgres
    ///
    fn apply_batch_postgres(
        &self,
        key: Key,
        lsn: Lsn,
        base_img: Option<Bytes>,
        records: &[(Lsn, ZenithWalRecord)],
        wal_redo_timeout: Duration,
    ) -> Result<Bytes, WalRedoError> {
        let (rel, blknum) = key_to_rel_block(key).or(Err(WalRedoError::InvalidRecord))?;

        let start_time = Instant::now();

        let mut process_guard = self.process.lock().unwrap();
        let lock_time = Instant::now();

        // launch the WAL redo process on first use
        if process_guard.is_none() {
            let p = PostgresRedoProcess::launch(self.conf, &self.tenantid)?;
            *process_guard = Some(p);
        }
        let process = process_guard.as_mut().unwrap();

        WAL_REDO_WAIT_TIME.observe(lock_time.duration_since(start_time).as_secs_f64());

        // Relational WAL records are applied using wal-redo-postgres
        let buf_tag = BufferTag { rel, blknum };
        let result = process
            .apply_wal_records(buf_tag, base_img, records, wal_redo_timeout)
            .map_err(WalRedoError::IoError);

        let end_time = Instant::now();
        let duration = end_time.duration_since(lock_time);
        WAL_REDO_TIME.observe(duration.as_secs_f64());
        debug!(
            "postgres applied {} WAL records in {} us to reconstruct page image at LSN {}",
            records.len(),
            duration.as_micros(),
            lsn
        );

        // If something went wrong, don't try to reuse the process. Kill it, and
        // next request will launch a new one.
        if result.is_err() {
            let process = process_guard.take().unwrap();
            process.kill();
        }
        result
    }

    ///
    /// Process a batch of WAL records using bespoken Zenith code.
    ///
    fn apply_batch_zenith(
        &self,
        key: Key,
        lsn: Lsn,
        base_img: Option<Bytes>,
        records: &[(Lsn, ZenithWalRecord)],
    ) -> Result<Bytes, WalRedoError> {
        let start_time = Instant::now();

        let mut page = BytesMut::new();
        if let Some(fpi) = base_img {
            // If full-page image is provided, then use it...
            page.extend_from_slice(&fpi[..]);
        } else {
            // All the current WAL record types that we can handle require a base image.
            error!("invalid zenith WAL redo request with no base image");
            return Err(WalRedoError::InvalidRequest);
        }

        // Apply all the WAL records in the batch
        for (record_lsn, record) in records.iter() {
            self.apply_record_zenith(key, &mut page, *record_lsn, record)?;
        }
        // Success!
        let end_time = Instant::now();
        let duration = end_time.duration_since(start_time);
        WAL_REDO_TIME.observe(duration.as_secs_f64());

        debug!(
            "zenith applied {} WAL records in {} ms to reconstruct page image at LSN {}",
            records.len(),
            duration.as_micros(),
            lsn
        );

        Ok(page.freeze())
    }

    fn apply_record_zenith(
        &self,
        key: Key,
        page: &mut BytesMut,
        _record_lsn: Lsn,
        record: &ZenithWalRecord,
    ) -> Result<(), WalRedoError> {
        match record {
            ZenithWalRecord::Postgres {
                will_init: _,
                rec: _,
            } => {
                error!("tried to pass postgres wal record to zenith WAL redo");
                return Err(WalRedoError::InvalidRequest);
            }
            ZenithWalRecord::ClearVisibilityMapFlags {
                new_heap_blkno,
                old_heap_blkno,
                flags,
            } => {
<<<<<<< HEAD
                // sanity check that this is modifying the correct relish
=======
                // sanity check that this is modifying the correct relation
>>>>>>> 07a95537
                let (rel, blknum) = key_to_rel_block(key).or(Err(WalRedoError::InvalidRecord))?;
                assert!(
                    rel.forknum == pg_constants::VISIBILITYMAP_FORKNUM,
                    "ClearVisibilityMapFlags record on unexpected rel {}",
                    rel
                );
                if let Some(heap_blkno) = *new_heap_blkno {
                    // Calculate the VM block and offset that corresponds to the heap block.
                    let map_block = pg_constants::HEAPBLK_TO_MAPBLOCK(heap_blkno);
                    let map_byte = pg_constants::HEAPBLK_TO_MAPBYTE(heap_blkno);
                    let map_offset = pg_constants::HEAPBLK_TO_OFFSET(heap_blkno);

                    // Check that we're modifying the correct VM block.
                    assert!(map_block == blknum);

                    // equivalent to PageGetContents(page)
                    let map = &mut page[pg_constants::MAXALIGN_SIZE_OF_PAGE_HEADER_DATA..];

                    map[map_byte as usize] &= !(flags << map_offset);
                }

                // Repeat for 'old_heap_blkno', if any
                if let Some(heap_blkno) = *old_heap_blkno {
                    let map_block = pg_constants::HEAPBLK_TO_MAPBLOCK(heap_blkno);
                    let map_byte = pg_constants::HEAPBLK_TO_MAPBYTE(heap_blkno);
                    let map_offset = pg_constants::HEAPBLK_TO_OFFSET(heap_blkno);

                    assert!(map_block == blknum);

                    let map = &mut page[pg_constants::MAXALIGN_SIZE_OF_PAGE_HEADER_DATA..];

                    map[map_byte as usize] &= !(flags << map_offset);
                }
            }
            // Non-relational WAL records are handled here, with custom code that has the
            // same effects as the corresponding Postgres WAL redo function.
            ZenithWalRecord::ClogSetCommitted { xids } => {
                let (slru_kind, segno, blknum) =
                    key_to_slru_block(key).or(Err(WalRedoError::InvalidRecord))?;
                assert_eq!(
                    slru_kind,
                    SlruKind::Clog,
                    "ClogSetCommitted record with unexpected key {}",
                    key
                );
                for &xid in xids {
                    let pageno = xid as u32 / pg_constants::CLOG_XACTS_PER_PAGE;
                    let expected_segno = pageno / pg_constants::SLRU_PAGES_PER_SEGMENT;
                    let expected_blknum = pageno % pg_constants::SLRU_PAGES_PER_SEGMENT;

                    // Check that we're modifying the correct CLOG block.
                    assert!(
                        segno == expected_segno,
                        "ClogSetCommitted record for XID {} with unexpected key {}",
                        xid,
                        key
                    );
                    assert!(
                        blknum == expected_blknum,
                        "ClogSetCommitted record for XID {} with unexpected key {}",
                        xid,
                        key
                    );

                    transaction_id_set_status(
                        xid,
                        pg_constants::TRANSACTION_STATUS_COMMITTED,
                        page,
                    );
                }
            }
            ZenithWalRecord::ClogSetAborted { xids } => {
                let (slru_kind, segno, blknum) =
                    key_to_slru_block(key).or(Err(WalRedoError::InvalidRecord))?;
                assert_eq!(
                    slru_kind,
                    SlruKind::Clog,
                    "ClogSetAborted record with unexpected key {}",
                    key
                );
                for &xid in xids {
                    let pageno = xid as u32 / pg_constants::CLOG_XACTS_PER_PAGE;
                    let expected_segno = pageno / pg_constants::SLRU_PAGES_PER_SEGMENT;
                    let expected_blknum = pageno % pg_constants::SLRU_PAGES_PER_SEGMENT;

                    // Check that we're modifying the correct CLOG block.
                    assert!(
                        segno == expected_segno,
                        "ClogSetAborted record for XID {} with unexpected key {}",
                        xid,
                        key
                    );
                    assert!(
                        blknum == expected_blknum,
                        "ClogSetAborted record for XID {} with unexpected key {}",
                        xid,
                        key
                    );

                    transaction_id_set_status(xid, pg_constants::TRANSACTION_STATUS_ABORTED, page);
                }
            }
            ZenithWalRecord::MultixactOffsetCreate { mid, moff } => {
                let (slru_kind, segno, blknum) =
                    key_to_slru_block(key).or(Err(WalRedoError::InvalidRecord))?;
                assert_eq!(
                    slru_kind,
                    SlruKind::MultiXactOffsets,
                    "MultixactOffsetCreate record with unexpected key {}",
                    key
                );
                // Compute the block and offset to modify.
                // See RecordNewMultiXact in PostgreSQL sources.
                let pageno = mid / pg_constants::MULTIXACT_OFFSETS_PER_PAGE as u32;
                let entryno = mid % pg_constants::MULTIXACT_OFFSETS_PER_PAGE as u32;
                let offset = (entryno * 4) as usize;

                // Check that we're modifying the correct multixact-offsets block.
                let expected_segno = pageno / pg_constants::SLRU_PAGES_PER_SEGMENT;
                let expected_blknum = pageno % pg_constants::SLRU_PAGES_PER_SEGMENT;
                assert!(
                    segno == expected_segno,
                    "MultiXactOffsetsCreate record for multi-xid {} with unexpected key {}",
                    mid,
                    key
                );
                assert!(
                    blknum == expected_blknum,
                    "MultiXactOffsetsCreate record for multi-xid {} with unexpected key {}",
                    mid,
                    key
                );

                LittleEndian::write_u32(&mut page[offset..offset + 4], *moff);
            }
            ZenithWalRecord::MultixactMembersCreate { moff, members } => {
                let (slru_kind, segno, blknum) =
                    key_to_slru_block(key).or(Err(WalRedoError::InvalidRecord))?;
                assert_eq!(
                    slru_kind,
                    SlruKind::MultiXactMembers,
                    "MultixactMembersCreate record with unexpected key {}",
                    key
                );
                for (i, member) in members.iter().enumerate() {
                    let offset = moff + i as u32;

                    // Compute the block and offset to modify.
                    // See RecordNewMultiXact in PostgreSQL sources.
                    let pageno = offset / pg_constants::MULTIXACT_MEMBERS_PER_PAGE as u32;
                    let memberoff = mx_offset_to_member_offset(offset);
                    let flagsoff = mx_offset_to_flags_offset(offset);
                    let bshift = mx_offset_to_flags_bitshift(offset);

                    // Check that we're modifying the correct multixact-members block.
                    let expected_segno = pageno / pg_constants::SLRU_PAGES_PER_SEGMENT;
                    let expected_blknum = pageno % pg_constants::SLRU_PAGES_PER_SEGMENT;
                    assert!(
                        segno == expected_segno,
                        "MultiXactMembersCreate record for offset {} with unexpected key {}",
<<<<<<< HEAD
                        moff,
                        key
                    );
                    assert!(
                        blknum == expected_blknum,
                        "MultiXactMembersCreate record for offset {} with unexpected key {}",
                        moff,
                        key
=======
                        moff,
                        key
                    );
                    assert!(
                        blknum == expected_blknum,
                        "MultiXactMembersCreate record for offset {} with unexpected key {}",
                        moff,
                        key
>>>>>>> 07a95537
                    );

                    let mut flagsval = LittleEndian::read_u32(&page[flagsoff..flagsoff + 4]);
                    flagsval &= !(((1 << pg_constants::MXACT_MEMBER_BITS_PER_XACT) - 1) << bshift);
                    flagsval |= member.status << bshift;
                    LittleEndian::write_u32(&mut page[flagsoff..flagsoff + 4], flagsval);
                    LittleEndian::write_u32(&mut page[memberoff..memberoff + 4], member.xid);
                }
            }
        }

        Ok(())
    }
}

///
/// Handle to the Postgres WAL redo process
///
struct PostgresRedoProcess {
    child: Child,
    stdin: ChildStdin,
    stdout: ChildStdout,
    stderr: ChildStderr,
}

impl PostgresRedoProcess {
    //
    // Start postgres binary in special WAL redo mode.
    //
    fn launch(conf: &PageServerConf, tenantid: &ZTenantId) -> Result<PostgresRedoProcess, Error> {
        // FIXME: We need a dummy Postgres cluster to run the process in. Currently, we
        // just create one with constant name. That fails if you try to launch more than
        // one WAL redo manager concurrently.
        let datadir = conf.tenant_path(tenantid).join("wal-redo-datadir");

        // Create empty data directory for wal-redo postgres, deleting old one first.
        if datadir.exists() {
            info!("directory {:?} exists, removing", &datadir);
            if let Err(e) = fs::remove_dir_all(&datadir) {
                error!("could not remove old wal-redo-datadir: {:#}", e);
            }
        }
        info!("running initdb in {:?}", datadir.display());
        let initdb = Command::new(conf.pg_bin_dir().join("initdb"))
            .args(&["-D", &datadir.to_string_lossy()])
            .arg("-N")
            .env_clear()
            .env("LD_LIBRARY_PATH", conf.pg_lib_dir())
            .env("DYLD_LIBRARY_PATH", conf.pg_lib_dir())
            .output()
            .map_err(|e| Error::new(e.kind(), format!("failed to execute initdb: {}", e)))?;

        if !initdb.status.success() {
            return Err(Error::new(
                ErrorKind::Other,
                format!(
                    "initdb failed\nstdout: {}\nstderr:\n{}",
                    String::from_utf8_lossy(&initdb.stdout),
                    String::from_utf8_lossy(&initdb.stderr)
                ),
            ));
        } else {
            // Limit shared cache for wal-redo-postres
            let mut config = OpenOptions::new()
                .append(true)
                .open(PathBuf::from(&datadir).join("postgresql.conf"))?;
            config.write_all(b"shared_buffers=128kB\n")?;
            config.write_all(b"fsync=off\n")?;
            config.write_all(b"shared_preload_libraries=zenith\n")?;
            config.write_all(b"zenith.wal_redo=on\n")?;
        }
        // Start postgres itself
        let mut child = Command::new(conf.pg_bin_dir().join("postgres"))
            .arg("--wal-redo")
            .stdin(Stdio::piped())
            .stderr(Stdio::piped())
            .stdout(Stdio::piped())
            .env_clear()
            .env("LD_LIBRARY_PATH", conf.pg_lib_dir())
            .env("DYLD_LIBRARY_PATH", conf.pg_lib_dir())
            .env("PGDATA", &datadir)
            .spawn()
            .map_err(|e| {
                Error::new(
                    e.kind(),
                    format!("postgres --wal-redo command failed to start: {}", e),
                )
            })?;

        info!(
            "launched WAL redo postgres process on {:?}",
            datadir.display()
        );

        let stdin = child.stdin.take().unwrap();
        let stdout = child.stdout.take().unwrap();
        let stderr = child.stderr.take().unwrap();

        set_nonblock(stdin.as_raw_fd())?;
        set_nonblock(stdout.as_raw_fd())?;
        set_nonblock(stderr.as_raw_fd())?;

        Ok(PostgresRedoProcess {
            child,
            stdin,
            stdout,
            stderr,
        })
    }

    fn kill(mut self) {
        let _ = self.child.kill();
        if let Ok(exit_status) = self.child.wait() {
            error!("wal-redo-postgres exited with code {}", exit_status);
        }
        drop(self);
    }

    //
    // Apply given WAL records ('records') over an old page image. Returns
    // new page image.
    //
    fn apply_wal_records(
        &mut self,
        tag: BufferTag,
        base_img: Option<Bytes>,
        records: &[(Lsn, ZenithWalRecord)],
        wal_redo_timeout: Duration,
    ) -> Result<Bytes, std::io::Error> {
        // Serialize all the messages to send the WAL redo process first.
        //
        // This could be problematic if there are millions of records to replay,
        // but in practice the number of records is usually so small that it doesn't
        // matter, and it's better to keep this code simple.
        let mut writebuf: Vec<u8> = Vec::new();
        build_begin_redo_for_block_msg(tag, &mut writebuf);
        if let Some(img) = base_img {
            build_push_page_msg(tag, &img, &mut writebuf);
        }
        for (lsn, rec) in records.iter() {
            if let ZenithWalRecord::Postgres {
                will_init: _,
                rec: postgres_rec,
            } = rec
            {
                build_apply_record_msg(*lsn, postgres_rec, &mut writebuf);
            } else {
                return Err(Error::new(
                    ErrorKind::Other,
                    "tried to pass zenith wal record to postgres WAL redo",
                ));
            }
        }
        build_get_page_msg(tag, &mut writebuf);
        WAL_REDO_RECORD_COUNTER.inc_by(records.len() as u64);

        // The input is now in 'writebuf'. Do a blind write first, writing as much as
        // we can, before calling poll(). That skips one call to poll() if the stdin is
        // already available for writing, which it almost certainly is because the
        // process is idle.
        let mut nwrite = self.stdin.write(&writebuf)?;

        // We expect the WAL redo process to respond with an 8k page image. We read it
        // into this buffer.
        let mut resultbuf = vec![0; pg_constants::BLCKSZ.into()];
        let mut nresult: usize = 0; // # of bytes read into 'resultbuf' so far

        // Prepare for calling poll()
        let mut pollfds = [
            PollFd::new(self.stdout.as_raw_fd(), PollFlags::POLLIN),
            PollFd::new(self.stderr.as_raw_fd(), PollFlags::POLLIN),
            PollFd::new(self.stdin.as_raw_fd(), PollFlags::POLLOUT),
        ];

        // We do three things simultaneously: send the old base image and WAL records to
        // the child process's stdin, read the result from child's stdout, and forward any logging
        // information that the child writes to its stderr to the page server's log.
        while nresult < pg_constants::BLCKSZ.into() {
            // If we have more data to write, wake up if 'stdin' becomes writeable or
            // we have data to read. Otherwise only wake up if there's data to read.
            let nfds = if nwrite < writebuf.len() { 3 } else { 2 };
            let n = nix::poll::poll(&mut pollfds[0..nfds], wal_redo_timeout.as_millis() as i32)?;

            if n == 0 {
                return Err(Error::new(ErrorKind::Other, "WAL redo timed out"));
            }

            // If we have some messages in stderr, forward them to the log.
            let err_revents = pollfds[1].revents().unwrap();
            if err_revents & (PollFlags::POLLERR | PollFlags::POLLIN) != PollFlags::empty() {
                let mut errbuf: [u8; 16384] = [0; 16384];
                let n = self.stderr.read(&mut errbuf)?;

                // The message might not be split correctly into lines here. But this is
                // good enough, the important thing is to get the message to the log.
                if n > 0 {
                    error!(
                        "wal-redo-postgres: {}",
                        String::from_utf8_lossy(&errbuf[0..n])
                    );

                    // To make sure we capture all log from the process if it fails, keep
                    // reading from the stderr, before checking the stdout.
                    continue;
                }
            } else if err_revents.contains(PollFlags::POLLHUP) {
                return Err(Error::new(
                    ErrorKind::BrokenPipe,
                    "WAL redo process closed its stderr unexpectedly",
                ));
            }

            // If we have more data to write and 'stdin' is writeable, do write.
            if nwrite < writebuf.len() {
                let in_revents = pollfds[2].revents().unwrap();
                if in_revents & (PollFlags::POLLERR | PollFlags::POLLOUT) != PollFlags::empty() {
                    nwrite += self.stdin.write(&writebuf[nwrite..])?;
                } else if in_revents.contains(PollFlags::POLLHUP) {
                    // We still have more data to write, but the process closed the pipe.
                    return Err(Error::new(
                        ErrorKind::BrokenPipe,
                        "WAL redo process closed its stdin unexpectedly",
                    ));
                }
            }

            // If we have some data in stdout, read it to the result buffer.
            let out_revents = pollfds[0].revents().unwrap();
            if out_revents & (PollFlags::POLLERR | PollFlags::POLLIN) != PollFlags::empty() {
                nresult += self.stdout.read(&mut resultbuf[nresult..])?;
            } else if out_revents.contains(PollFlags::POLLHUP) {
                return Err(Error::new(
                    ErrorKind::BrokenPipe,
                    "WAL redo process closed its stdout unexpectedly",
                ));
            }
        }

        Ok(Bytes::from(resultbuf))
    }
}

// Functions for constructing messages to send to the postgres WAL redo
// process. See vendor/postgres/src/backend/tcop/zenith_wal_redo.c for
// explanation of the protocol.

fn build_begin_redo_for_block_msg(tag: BufferTag, buf: &mut Vec<u8>) {
    let len = 4 + 1 + 4 * 4;

    buf.put_u8(b'B');
    buf.put_u32(len as u32);

    tag.ser_into(buf)
        .expect("serialize BufferTag should always succeed");
}

fn build_push_page_msg(tag: BufferTag, base_img: &[u8], buf: &mut Vec<u8>) {
    assert!(base_img.len() == 8192);

    let len = 4 + 1 + 4 * 4 + base_img.len();

    buf.put_u8(b'P');
    buf.put_u32(len as u32);
    tag.ser_into(buf)
        .expect("serialize BufferTag should always succeed");
    buf.put(base_img);
}

fn build_apply_record_msg(endlsn: Lsn, rec: &[u8], buf: &mut Vec<u8>) {
    let len = 4 + 8 + rec.len();

    buf.put_u8(b'A');
    buf.put_u32(len as u32);
    buf.put_u64(endlsn.0);
    buf.put(rec);
}

fn build_get_page_msg(tag: BufferTag, buf: &mut Vec<u8>) {
    let len = 4 + 1 + 4 * 4;

    buf.put_u8(b'G');
    buf.put_u32(len as u32);
    tag.ser_into(buf)
        .expect("serialize BufferTag should always succeed");
}<|MERGE_RESOLUTION|>--- conflicted
+++ resolved
@@ -43,11 +43,7 @@
 
 use crate::config::PageServerConf;
 use crate::pgdatadir_mapping::{key_to_rel_block, key_to_slru_block};
-<<<<<<< HEAD
-use crate::relish::*;
-=======
 use crate::reltag::{RelTag, SlruKind};
->>>>>>> 07a95537
 use crate::repository::Key;
 use crate::walrecord::ZenithWalRecord;
 use postgres_ffi::nonrelfile_utils::mx_offset_to_flags_bitshift;
@@ -357,11 +353,7 @@
                 old_heap_blkno,
                 flags,
             } => {
-<<<<<<< HEAD
-                // sanity check that this is modifying the correct relish
-=======
                 // sanity check that this is modifying the correct relation
->>>>>>> 07a95537
                 let (rel, blknum) = key_to_rel_block(key).or(Err(WalRedoError::InvalidRecord))?;
                 assert!(
                     rel.forknum == pg_constants::VISIBILITYMAP_FORKNUM,
@@ -522,7 +514,6 @@
                     assert!(
                         segno == expected_segno,
                         "MultiXactMembersCreate record for offset {} with unexpected key {}",
-<<<<<<< HEAD
                         moff,
                         key
                     );
@@ -531,16 +522,6 @@
                         "MultiXactMembersCreate record for offset {} with unexpected key {}",
                         moff,
                         key
-=======
-                        moff,
-                        key
-                    );
-                    assert!(
-                        blknum == expected_blknum,
-                        "MultiXactMembersCreate record for offset {} with unexpected key {}",
-                        moff,
-                        key
->>>>>>> 07a95537
                     );
 
                     let mut flagsval = LittleEndian::read_u32(&page[flagsoff..flagsoff + 4]);
